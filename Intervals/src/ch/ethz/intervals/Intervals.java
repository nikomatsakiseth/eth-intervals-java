--- conflicted
+++ resolved
@@ -3,6 +3,7 @@
 import ch.ethz.intervals.guard.DynamicGuard;
 import ch.ethz.intervals.guard.Guard;
 import ch.ethz.intervals.impl.ContextImpl;
+import ch.ethz.intervals.task.AbstractTask;
 import ch.ethz.intervals.task.ResultTask;
 
 /** 
@@ -175,12 +176,6 @@
 	}
 
 	/**
-<<<<<<< HEAD
-	 * Invokes {@link Context#join(Interval)} on the
-	 * current context. */
-	public static void join(final Interval toJoin) {
-		context().join(toJoin);
-=======
 	 * This function does not return until 
 	 * {@code toJoin} has completed.  This is
 	 * the equivalent of creating an inline 
@@ -207,7 +202,6 @@
 				}
 			});
 		}
->>>>>>> ef87f7f1
 	}
 	
 
